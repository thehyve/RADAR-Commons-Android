--- conflicted
+++ resolved
@@ -28,7 +28,7 @@
 }
 
 repositories {
-    maven { url "${projectDir}/libs" }
+    maven { url "${rootProject.projectDir}/libs" }
     jcenter()
     maven { url 'http://packages.confluent.io/maven/' }
 }
@@ -41,17 +41,8 @@
     compile 'com.getpebble:pebblekit:4.0.0'
     compile 'com.loopj.android:android-async-http:1.4.6'
     compile 'com.android.support:appcompat-v7:22.2.0'
-<<<<<<< HEAD
-=======
-    compile 'com.squareup.okhttp3:okhttp:3.4.1'
-    compile 'org.apache.avro:avro:1.8.1'
-    compile 'com.fasterxml.jackson.core:jackson-core:2.8.4'
-    compile 'org.xerial.snappy:snappy-java:1.1.2.6'
-    compile 'com.google.firebase:firebase-config:10.0.1'
-    compile 'org.radarcns:radar-commons:0.1-alpha.5-SNAPSHOT'
 
     compile project(':empalink-2.0')
->>>>>>> 9a36e7dc
 
     // logging only on device, not for compiling or tests
     apk 'org.slf4j:slf4j-android:1.7.21'
