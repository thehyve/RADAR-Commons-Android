/*
 * Copyright 2017 The Hyve
 *
 * Licensed under the Apache License, Version 2.0 (the "License");
 * you may not use this file except in compliance with the License.
 * You may obtain a copy of the License at
 *
 * http://www.apache.org/licenses/LICENSE-2.0
 *
 * Unless required by applicable law or agreed to in writing, software
 * distributed under the License is distributed on an "AS IS" BASIS,
 * WITHOUT WARRANTIES OR CONDITIONS OF ANY KIND, either express or implied.
 * See the License for the specific language governing permissions and
 * limitations under the License.
 */

package org.radarcns.android;

import android.app.Activity;
import android.content.Context;
import android.content.SharedPreferences;
import android.os.Bundle;
import android.os.Handler;
import android.support.annotation.NonNull;

import com.google.android.gms.common.ConnectionResult;
import com.google.android.gms.common.GoogleApiAvailability;
import com.google.android.gms.tasks.OnCompleteListener;
import com.google.android.gms.tasks.Task;
import com.google.firebase.remoteconfig.FirebaseRemoteConfig;
import com.google.firebase.remoteconfig.FirebaseRemoteConfigSettings;

import java.util.Arrays;
import java.util.Collections;
import java.util.HashSet;
import java.util.Iterator;
import java.util.Map;
import java.util.Set;
import java.util.UUID;
import java.util.concurrent.ConcurrentHashMap;
import java.util.regex.Pattern;

import static java.util.regex.Pattern.CASE_INSENSITIVE;

public class RadarConfiguration {
    private static final Object SYNC_PREFS_OBJECT = new Object();

    public static final String RADAR_PREFIX = "org.radarcns.android.";

    public static final String KAFKA_REST_PROXY_URL_KEY = "kafka_rest_proxy_url";
    public static final String SCHEMA_REGISTRY_URL_KEY = "schema_registry_url";
    public static final String DEFAULT_GROUP_ID_KEY = "default_group_id";
    public static final String SOURCE_ID_KEY = "source_id";
    public static final String EMPATICA_API_KEY = "empatica_api_key";
    public static final String UI_REFRESH_RATE_KEY = "ui_refresh_rate_millis";
    public static final String KAFKA_UPLOAD_RATE_KEY = "kafka_upload_rate";
    public static final String DATABASE_COMMIT_RATE_KEY = "database_commit_rate";
    public static final String KAFKA_CLEAN_RATE_KEY = "kafka_clean_rate";
    public static final String KAFKA_RECORDS_SEND_LIMIT_KEY = "kafka_records_send_limit";
    public static final String SENDER_CONNECTION_TIMEOUT_KEY = "sender_connection_timeout";
    public static final String DATA_RETENTION_KEY = "data_retention_ms";
    public static final String FIREBASE_FETCH_TIMEOUT_MS_KEY = "firebase_fetch_timeout_ms";
    public static final String CONDENSED_DISPLAY_KEY = "is_condensed_n_records_display";
    public static final String START_AT_BOOT = "start_at_boot";
    public static final String DEVICE_SERVICES_TO_CONNECT = "device_services_to_connect";
    public static final String KAFKA_UPLOAD_MINIMUM_BATTERY_LEVEL = "kafka_upload_minimum_battery_level";
    public static final String MAX_CACHE_SIZE = "cache_max_size_bytes";
    public static final String SEND_ONLY_WITH_WIFI = "send_only_with_wifi";
    public static final String SEND_WITH_COMPRESSION = "send_with_compression";
    public static final String UNSAFE_KAFKA_CONNECTION = "unsafe_kafka_connection";
    public static final String OAUTH2_AUTHORIZE_URL = "oauth2_authorize_url";
    public static final String OAUTH2_TOKEN_URL = "oauth2_token_url";
    public static final String OAUTH2_REDIRECT_URL = "oauth2_redirect_url";
    public static final String OAUTH2_CLIENT_ID = "oauth2_client_id";
<<<<<<< HEAD
=======
    public static final String MIN_DISK_SPACE = "disk_space_notification_min_mb";
    public static final String DISK_SPACE_CHECK_TIMEOUT = "disk_space_notification_poll_minutes";
    public static final String DISK_SPACE_CHECK_RENOTIFY = "disk_space_notification_cooldown_minutes";
    public static final String DISK_SPACE_CHECK_ENABLE = "disk_space_notification_enable";
>>>>>>> c061ae5a

    public static final Pattern IS_TRUE = Pattern.compile(
            "^(1|true|t|yes|y|on)$", CASE_INSENSITIVE);
    public static final Pattern IS_FALSE = Pattern.compile(
            "^(0|false|f|no|n|off|)$", CASE_INSENSITIVE);

    public FirebaseStatus getStatus() {
        return status;
    }

    public enum FirebaseStatus {
        UNAVAILABLE, ERROR, READY, FETCHING, FETCHED
    }

    public static final Set<String> LONG_VALUES = new HashSet<>(Arrays.asList(
            UI_REFRESH_RATE_KEY, KAFKA_UPLOAD_RATE_KEY, DATABASE_COMMIT_RATE_KEY,
            KAFKA_CLEAN_RATE_KEY, SENDER_CONNECTION_TIMEOUT_KEY, DATA_RETENTION_KEY,
            FIREBASE_FETCH_TIMEOUT_MS_KEY, MIN_DISK_SPACE, DISK_SPACE_CHECK_TIMEOUT,
            DISK_SPACE_CHECK_RENOTIFY));

    public static final Set<String> INT_VALUES = new HashSet<>(Arrays.asList(
            KAFKA_RECORDS_SEND_LIMIT_KEY, MAX_CACHE_SIZE));

    public static final Set<String> BOOLEAN_VALUES = new HashSet<>(Arrays.asList(
            CONDENSED_DISPLAY_KEY, SEND_ONLY_WITH_WIFI, SEND_WITH_COMPRESSION,
            UNSAFE_KAFKA_CONNECTION, DISK_SPACE_CHECK_ENABLE));

    public static final Set<String> FLOAT_VALUES = Collections.singleton(
            KAFKA_UPLOAD_MINIMUM_BATTERY_LEVEL);

    private static final Object syncObject = new Object();
    private static RadarConfiguration instance = null;
    private final FirebaseRemoteConfig config;
    private FirebaseStatus status;

    public static final long FIREBASE_FETCH_TIMEOUT_MS_DEFAULT = 12*60*60 * 1000L;
    private final Handler handler;
    private Activity onFetchActivity;
    private OnCompleteListener<Void> onFetchCompleteHandler;
    private final Map<String, Object> localConfiguration;

    private RadarConfiguration(@NonNull Context context, @NonNull FirebaseRemoteConfig config) {
        this.config = config;
        this.onFetchCompleteHandler = null;

        this.localConfiguration = new ConcurrentHashMap<>();
        this.handler = new Handler();

        GoogleApiAvailability googleApi = GoogleApiAvailability.getInstance();
        if (googleApi.isGooglePlayServicesAvailable(context) == ConnectionResult.SUCCESS) {
            status = FirebaseStatus.READY;
            this.handler.postDelayed(new Runnable() {
                @Override
                public void run() {
                    fetch();
                    long delay = getLong(FIREBASE_FETCH_TIMEOUT_MS_KEY, FIREBASE_FETCH_TIMEOUT_MS_DEFAULT);
                    handler.postDelayed(this, delay);
                }
            }, getLong(FIREBASE_FETCH_TIMEOUT_MS_KEY, FIREBASE_FETCH_TIMEOUT_MS_DEFAULT));
        } else {
            status = FirebaseStatus.UNAVAILABLE;
        }
    }

    public FirebaseRemoteConfig getFirebase() {
        return config;
    }

    public boolean isInDevelopmentMode() {
        return config.getInfo().getConfigSettings().isDeveloperModeEnabled();
    }

    public static RadarConfiguration getInstance() {
        synchronized (syncObject) {
            if (instance == null) {
                throw new IllegalStateException("RadarConfiguration instance is not yet "
                        + "initialized");
            }
            return instance;
        }
    }

    public static RadarConfiguration configure(@NonNull Context context, boolean inDevelopmentMode, int defaultSettings) {
        synchronized (syncObject) {
            if (instance == null) {
                FirebaseRemoteConfigSettings configSettings = new FirebaseRemoteConfigSettings.Builder()
                        .setDeveloperModeEnabled(inDevelopmentMode)
                        .build();
                FirebaseRemoteConfig config = FirebaseRemoteConfig.getInstance();
                config.setConfigSettings(configSettings);
                config.setDefaults(defaultSettings);

                instance = new RadarConfiguration(context, config);
            }
            return instance;
        }
    }

    public Object put(String key, Object value) {
        if (!(value == null
                || value instanceof String
                || value instanceof Long
                || value instanceof Integer
                || value instanceof Float
                || value instanceof Boolean)) {
            throw new IllegalArgumentException("Cannot put value of type " + value.getClass()
                    + " into RadarConfiguration");
        }
        return localConfiguration.put(key, value);
    }

    /**
     * Fetch the configuration from the firebase server.
     * @return fetch task or null status is {@link FirebaseStatus#UNAVAILABLE}.
     */
    public Task<Void> fetch() {
        long delay;
        if (isInDevelopmentMode()) {
            delay = 0L;
        } else {
            delay = getLong(FIREBASE_FETCH_TIMEOUT_MS_KEY, FIREBASE_FETCH_TIMEOUT_MS_DEFAULT);
        }
        return fetch(delay);
    }

    /**
     * Fetch the configuration from the firebase server.
     * @param delay
     * @return fetch task or null status is {@link FirebaseStatus#UNAVAILABLE}.
     */
    private Task<Void> fetch(long delay) {
        if (status == FirebaseStatus.UNAVAILABLE) {
            return null;
        }
        Task<Void> task = config.fetch(delay);
        synchronized (this) {
            status = FirebaseStatus.FETCHING;
            task.addOnCompleteListener(new OnCompleteListener<Void>() {
                @Override
                public void onComplete(@NonNull Task<Void> task) {
                    synchronized (RadarConfiguration.this) {
                        if (task.isSuccessful()) {
                            status = FirebaseStatus.FETCHED;
                        } else {
                            status = FirebaseStatus.ERROR;
                        }
                    }
                }
            });
            if (onFetchCompleteHandler != null) {
                if (onFetchActivity != null) {
                    task.addOnCompleteListener(onFetchActivity, onFetchCompleteHandler);
                } else {
                    task.addOnCompleteListener(onFetchCompleteHandler);
                }
            }
        }
        return task;
    }

    public Task<Void> forceFetch() {
        return fetch(0L);
    }

    public synchronized void onFetchComplete(Activity activity, OnCompleteListener<Void> completeListener) {
        onFetchActivity = activity;
        onFetchCompleteHandler = completeListener;
    }

    public boolean activateFetched() {
        return config.activateFetched();
    }

    private String getRawString(String key) {
        if (localConfiguration.containsKey(key)) {
            Object value = localConfiguration.get(key);
            if (value == null || value instanceof String) {
                return (String)value;
            } else {
                return null;
            }
        } else {
            return config.getString(key);
        }
    }

    private Long getRawLong(String key) {
        if (localConfiguration.containsKey(key)) {
            Object value = localConfiguration.get(key);
            if (value == null) {
                return null;
            } else if (value instanceof Number) {
                return ((Number)value).longValue();
            } else if (value instanceof String) {
                return Long.valueOf((String)value);
            } else {
                return null;
            }
        } else {
            return Long.valueOf(getString(key));
        }
    }

    private Integer getRawInteger(String key) {
        if (localConfiguration.containsKey(key)) {
            Object value = localConfiguration.get(key);
            if (value == null) {
                return null;
            } else if (value instanceof Number) {
                return ((Number)value).intValue();
            } else if (value instanceof String) {
                return Integer.valueOf((String)value);
            } else {
                return null;
            }
        } else {
            return Integer.valueOf(getString(key));
        }
    }


    private Float getRawFloat(String key) {
        if (localConfiguration.containsKey(key)) {
            Object value = localConfiguration.get(key);
            if (value == null) {
                return null;
            } else if (value instanceof Number) {
                return ((Number)value).floatValue();
            } else if (value instanceof String) {
                return Float.valueOf((String)value);
            } else {
                return null;
            }
        } else {
            return Float.valueOf(getString(key));
        }
    }

    public String getString(@NonNull String key) {
        String result = getRawString(key);

        if (result == null || result.isEmpty()) {
            throw new IllegalArgumentException("Key does not have a value");
        }

        return result;
    }

    /**
     * Get a configured long value.
     * @param key key of the value
     * @return long value
     * @throws NumberFormatException if the configured value is not a Long
     * @throws IllegalArgumentException if the key does not have an associated value
     */
    public long getLong(@NonNull String key) {
        Long ret = getRawLong(key);
        if (ret == null) {
            throw new IllegalArgumentException("Key does not have a value");
        }
        return ret;
    }


    /**
     * Get a configured int value.
     * @param key key of the value
     * @return int value
     * @throws NumberFormatException if the configured value is not an Integer
     * @throws IllegalArgumentException if the key does not have an associated value
     */
    public int getInt(@NonNull String key) {
        Integer ret = getRawInteger(key);
        if (ret == null) {
            throw new IllegalArgumentException("Key does not have a value");
        }
        return ret;
    }

    /**
     * Get a configured float value.
     * @param key key of the value
     * @return float value
     * @throws NumberFormatException if the configured value is not an Float
     * @throws IllegalArgumentException if the key does not have an associated value
     */
    public float getFloat(@NonNull String key) {
        Float ret = getRawFloat(key);
        if (ret == null) {
            throw new IllegalArgumentException("Key does not have a value");
        }
        return ret;
    }

    public String getString(@NonNull String key, String defaultValue) {
        String result = getRawString(key);

        if (result == null || result.isEmpty()) {
            return defaultValue;
        }

        return result;
    }

    /**
     * Get a configured long value. If the configured value is not present or not a valid long,
     * return a default value.
     * @param key key of the value
     * @param defaultValue default value
     * @return configured long value, or defaultValue if no suitable value was found.
     */
    public long getLong(@NonNull String key, long defaultValue) {
        try {
            Long ret = getRawLong(key);
            if (ret != null) {
                return ret;
            }
        } catch (IllegalArgumentException ex) {
            // return default
        }
        return defaultValue;
    }

    /**
     * Get a configured int value. If the configured value is not present or not a valid int,
     * return a default value.
     * @param key key of the value
     * @param defaultValue default value
     * @return configured int value, or defaultValue if no suitable value was found.
     */
    public int getInt(@NonNull String key, int defaultValue) {
        try {
            Integer ret = getRawInteger(key);
            if (ret != null) {
                return ret;
            }
        } catch (IllegalArgumentException ex) {
            // return default
        }
        return defaultValue;
    }


    /**
     * Get a configured float value. If the configured value is not present or not a valid float,
     * return a default value.
     * @param key key of the value
     * @param defaultValue default value
     * @return configured float value, or defaultValue if no suitable value was found.
     */
    public float getFloat(@NonNull String key, float defaultValue) {
        try {
            Float ret = getRawFloat(key);
            if (ret != null) {
                return ret;
            }
        } catch (IllegalArgumentException ex) {
            // return default
        }
        return defaultValue;
    }

    public boolean containsKey(@NonNull String key) {
        return config.getKeysByPrefix(key).contains(key);
    }

    public boolean getBoolean(@NonNull String key) {
        String str = getString(key);
        if (IS_TRUE.matcher(str).find()) {
            return true;
        } else if (IS_FALSE.matcher(str).find()) {
            return false;
        } else {
            throw new NumberFormatException("String '" + str + "' of property '" + key
                    + "' is not a boolean");
        }
    }


    public boolean getBoolean(@NonNull String key, boolean defaultValue) {
        String str = getString(key, null);
        if (str == null) {
            return defaultValue;
        }
        if (IS_TRUE.matcher(str).find()) {
            return true;
        } else if (IS_FALSE.matcher(str).find()) {
            return false;
        } else {
            return defaultValue;
        }
    }

    public Set<String> keySet() {
        Set<String> baseKeys = new HashSet<>(config.getKeysByPrefix(null));
        Iterator<String> iter = baseKeys.iterator();
        while (iter.hasNext()) {
            if (getString(iter.next(), null) == null) {
                iter.remove();
            }
        }
        return baseKeys;
    }

    public boolean equals(Object obj) {
        return obj != null
                && !obj.getClass().equals(getClass())
                && config.equals(((RadarConfiguration) obj).config);
    }

    public int hashCode() {
        return config.hashCode();
    }

    public void putExtras(Bundle bundle, String... extras) {
        for (String extra : extras) {
            String key = RADAR_PREFIX + extra;

            if (localConfiguration.containsKey(extra)) {
                Object value = localConfiguration.get(extra);
                if (value == null) {
                    bundle.putString(key, null);
                } else if (value instanceof String){
                    bundle.putString(key, (String) value);
                } else if (value instanceof Boolean) {
                    bundle.putBoolean(key, (Boolean) value);
                } else if (value instanceof Long) {
                    bundle.putLong(key, (Long) value);
                } else if (value instanceof Integer) {
                    bundle.putInt(key, (Integer) value);
                } else if (value instanceof Float) {
                    bundle.putFloat(key, (Float) value);
                } else {
                    throw new IllegalStateException("Configuration contains unknown type");
                }
            }
            else {
                try {
                    if (LONG_VALUES.contains(extra)) {
                        bundle.putLong(key, getLong(extra));
                    } else if (INT_VALUES.contains(extra)) {
                        bundle.putInt(key, getInt(extra));
                    } else if (BOOLEAN_VALUES.contains(extra)) {
                        bundle.putBoolean(key, getString(extra).equals("true"));
                    } else if (FLOAT_VALUES.contains(extra)) {
                        bundle.putFloat(key, getFloat(extra));
                    } else {
                        bundle.putString(key, getString(extra));
                    }
                } catch (IllegalArgumentException ex) {
                    // do nothing
                }
            }
        }
    }

    public static boolean hasExtra(Bundle bundle, String key) {
        return bundle.containsKey(RADAR_PREFIX + key);
    }

    public static int getIntExtra(Bundle bundle, String key, int defaultValue) {
        return bundle.getInt(RADAR_PREFIX + key, defaultValue);
    }

    public static boolean getBooleanExtra(Bundle bundle, String key, boolean defaultValue) {
        return bundle.getBoolean(RADAR_PREFIX + key, defaultValue);
    }

    public static int getIntExtra(Bundle bundle, String key) {
        return bundle.getInt(RADAR_PREFIX + key);
    }

    public static long getLongExtra(Bundle bundle, String key, long defaultValue) {
        return bundle.getLong(RADAR_PREFIX + key, defaultValue);
    }

    public static long getLongExtra(Bundle bundle, String key) {
        return bundle.getLong(RADAR_PREFIX + key);
    }

    public static String getStringExtra(Bundle bundle, String key, String defaultValue) {
        return bundle.getString(RADAR_PREFIX + key, defaultValue);
    }

    public static String getStringExtra(Bundle bundle, String key) {
        return bundle.getString(RADAR_PREFIX + key);
    }

    public static float getFloatExtra(Bundle bundle, String key) {
        return bundle.getFloat(RADAR_PREFIX + key);
    }

    public static String getOrSetUUID(@NonNull Context context, String key) {
        SharedPreferences prefs = context.getSharedPreferences("global", Context.MODE_PRIVATE);
        String uuid;
        synchronized (SYNC_PREFS_OBJECT) {
            uuid = prefs.getString(key, null);
            if (uuid == null) {
                uuid = UUID.randomUUID().toString();
                prefs.edit().putString(key, uuid).apply();
            }
        }
        return uuid;
    }

    public String toString() {
        Set<String> keys = config.getKeysByPrefix(null);
        StringBuilder builder = new StringBuilder(keys.size() * 40 + 20);
        builder.append("RadarConfiguration:\n");
        for (String key : keys) {
            builder.append("  ").append(key).append(": ").append(config.getValue(key).asString()).append('\n');
        }
        return builder.toString();
    }
}<|MERGE_RESOLUTION|>--- conflicted
+++ resolved
@@ -72,13 +72,10 @@
     public static final String OAUTH2_TOKEN_URL = "oauth2_token_url";
     public static final String OAUTH2_REDIRECT_URL = "oauth2_redirect_url";
     public static final String OAUTH2_CLIENT_ID = "oauth2_client_id";
-<<<<<<< HEAD
-=======
     public static final String MIN_DISK_SPACE = "disk_space_notification_min_mb";
     public static final String DISK_SPACE_CHECK_TIMEOUT = "disk_space_notification_poll_minutes";
     public static final String DISK_SPACE_CHECK_RENOTIFY = "disk_space_notification_cooldown_minutes";
     public static final String DISK_SPACE_CHECK_ENABLE = "disk_space_notification_enable";
->>>>>>> c061ae5a
 
     public static final Pattern IS_TRUE = Pattern.compile(
             "^(1|true|t|yes|y|on)$", CASE_INSENSITIVE);
