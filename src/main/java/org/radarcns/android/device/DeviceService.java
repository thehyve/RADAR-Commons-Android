--- conflicted
+++ resolved
@@ -618,14 +618,11 @@
         return deviceScanner;
     }
 
-<<<<<<< HEAD
-=======
     /** Get the service local binder. */
     protected LocalBinder createBinder() {
         return new LocalBinder();
     }
 
->>>>>>> 9fa1c67f
     /** User ID to send data for. */
     public String getUserId() {
         return userId;
