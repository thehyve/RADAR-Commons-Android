/*
 * Copyright 2017 The Hyve
 *
 * Licensed under the Apache License, Version 2.0 (the "License");
 * you may not use this file except in compliance with the License.
 * You may obtain a copy of the License at
 *
 * http://www.apache.org/licenses/LICENSE-2.0
 *
 * Unless required by applicable law or agreed to in writing, software
 * distributed under the License is distributed on an "AS IS" BASIS,
 * WITHOUT WARRANTIES OR CONDITIONS OF ANY KIND, either express or implied.
 * See the License for the specific language governing permissions and
 * limitations under the License.
 */

package org.radarcns.android.data;

import android.content.Context;
import android.content.Intent;
import android.os.Parcel;
import android.util.Pair;

import org.apache.avro.specific.SpecificRecord;
import org.radarcns.android.util.SingleThreadExecutorFactory;
import org.radarcns.data.AvroEncoder;
import org.radarcns.data.Record;
import org.radarcns.data.SpecificRecordEncoder;
import org.radarcns.topic.AvroTopic;
import org.radarcns.util.BackedObjectQueue;
import org.radarcns.util.ListPool;
import org.radarcns.util.QueueFile;
import org.slf4j.Logger;
import org.slf4j.LoggerFactory;

import java.io.File;
import java.io.IOException;
import java.util.ArrayList;
import java.util.Collections;
import java.util.List;
import java.util.concurrent.Callable;
import java.util.concurrent.ExecutionException;
import java.util.concurrent.Future;
import java.util.concurrent.ScheduledExecutorService;
import java.util.concurrent.TimeUnit;
import java.util.concurrent.atomic.AtomicLong;

import static org.radarcns.android.device.DeviceService.CACHE_RECORDS_SENT_NUMBER;
import static org.radarcns.android.device.DeviceService.CACHE_RECORDS_UNSENT_NUMBER;
import static org.radarcns.android.device.DeviceService.CACHE_TOPIC;

/**
 * Caches measurement on a BackedObjectQueue. Internally, all data is first cached on a local queue,
 * before being written in batches to the BackedObjectQueue, using a single-threaded
 * ExecutorService. Data is retrieved and removed from the queue in a blocking way using that same
 * ExecutorService. Sent messages are not kept, they are immediately removed.
 *
 * @param <K> measurement key type
 * @param <V> measurement value type
 */
public class TapeCache<K extends SpecificRecord, V extends SpecificRecord> implements DataCache<K, V> {
    private static final Logger logger = LoggerFactory.getLogger(TapeCache.class);
    private static final ListPool listPool = new ListPool(10);

    private final AvroTopic<K, V> topic;
    private final ScheduledExecutorService executor;
    private final AtomicLong nextOffset;
    private final List<Record<K, V>> measurementsToAdd;
    private final File outputFile;
    private final BackedObjectQueue.Converter<Record<K, V>> converter;
    private final Runnable flusher;
    private final int maxBytes;
    private QueueFile queueFile;

    private BackedObjectQueue<Record<K, V>> queue;
    private Future<?> addMeasurementFuture;
    private long lastOffsetSent;
    private long timeWindowMillis;

    private final AtomicLong queueSize;

    /**
     * TapeCache to cache measurements with
     * @param context Android context to get the cache directory and broadcast the cache size.
     * @param topic Kafka Avro topic to write data for.
     * @param executorFactory factory to get a single-threaded {@link ScheduledExecutorService}
     *                        from.
     * @throws IOException if a BackedObjectQueue cannot be created.
     */
    public TapeCache(final Context context, AvroTopic<K, V> topic,
                     SingleThreadExecutorFactory executorFactory) throws IOException {
        this.topic = topic;
        this.timeWindowMillis = 10_000L;
        this.maxBytes = 450_000_000;
        outputFile = new File(context.getCacheDir(), topic.getName() + ".tape");
        try {
            queueFile = QueueFile.newMapped(outputFile, maxBytes);
        } catch (IOException ex) {
            logger.error("TapeCache " + outputFile + " was corrupted. Removing old cache.");
            if (outputFile.delete()) {
                queueFile = QueueFile.newMapped(outputFile, maxBytes);
            } else {
                throw ex;
            }
        }
        this.queueSize = new AtomicLong(queueFile.size());

        this.executor = executorFactory.getScheduledExecutorService();

        // TODO: move to kafka data sender
        this.executor.scheduleAtFixedRate(new Runnable() {
            @Override
            public void run() {
                Intent numberCached = new Intent(CACHE_TOPIC);
                numberCached.putExtra(CACHE_TOPIC, getTopic().getName());
                numberCached.putExtra(CACHE_RECORDS_SENT_NUMBER, 0L);
                numberCached.putExtra(CACHE_RECORDS_UNSENT_NUMBER, queueSize.get());
                context.sendBroadcast(numberCached);
            }
        }, 10L, 10L, TimeUnit.SECONDS);

        this.measurementsToAdd = new ArrayList<>();

        this.converter = new TapeAvroConverter<>(topic);
        this.queue = new BackedObjectQueue<>(queueFile, converter);
        this.flusher = new Runnable() {
            @Override
            public void run() {
                doFlush();
            }
        };

        long firstInQueue;
        if (queue.isEmpty()) {
            firstInQueue = 0L;
        } else {
            try {
                firstInQueue = queue.peek().offset;
            } catch (IOException ex) {
                fixCorruptQueue();
                firstInQueue = 0L;
            }
        }
        lastOffsetSent = firstInQueue - 1L;
        nextOffset = new AtomicLong(firstInQueue + queue.size());
    }

    @Override
    public List<Record<K, V>> unsentRecords(final int limit) throws IOException {
        logger.info("Trying to retrieve records from topic {}", topic);
        try {
            return listPool.get(executor.submit(new Callable<List<Record<K, V>>>() {
                @Override
                public List<Record<K, V>> call() throws Exception {
                    try {
                        return queue.peek(limit);
<<<<<<< HEAD
                    } catch (IllegalStateException ex) {
                        logger.error("Queue was corrupted. Removing cache.");
                        try {
                            queue.close();
                        } catch (IOException ioex) {
                            logger.warn("Failed to close corrupt queue", ioex);
                        }
                        if (outputFile.delete()) {
                            queueFile = QueueFile.newMapped(outputFile, maxBytes);
                            queueSize.set(queueFile.size());
                            queue = new BackedObjectQueue<>(queueFile, converter);
                            return Collections.emptyList();
                        } else {
                            throw new IOException("Cannot create new cache.");
                        }
=======
                    } catch (IOException | IllegalStateException ex) {
                        fixCorruptQueue();
                        return Collections.emptyList();
>>>>>>> c061ae5a
                    }
                }
            }).get());
        } catch (InterruptedException ex) {
            logger.warn("unsentRecords was interrupted, returning an empty list", ex);
            Thread.currentThread().interrupt();
            return listPool.get(Collections.<Record<K, V>>emptyList());
        } catch (ExecutionException ex) {
            logger.warn("Failed to retrieve records for topic {}", topic, ex);
            Throwable cause = ex.getCause();
            if (cause instanceof RuntimeException) {
                throw (RuntimeException) cause;
            } else {
                throw new IOException("Unknown error occurred", ex);
            }
        }
    }

    @Override
    public List<Record<K, V>> getRecords(int limit) throws IOException {
        return unsentRecords(limit);
    }

    @Override
    public Pair<Long, Long> numberOfRecords() {
        return new Pair<>(queueSize.get(), 0L);
    }

    @Override
    public synchronized void setTimeWindow(long timeWindowMillis) {
        this.timeWindowMillis = timeWindowMillis;
    }

    @Override
    public void setMaximumSize(final int numBytes) {
        try {
            executor.submit(new Runnable() {
                @Override
                public void run() {
                    queueFile.setMaximumFileSize(numBytes);
                }
            }).get();
        } catch (InterruptedException | ExecutionException e) {
            throw new IllegalStateException("Failed to update maximum size");
        }
    }

    @Override
    public int markSent(final long offset) throws IOException {
        try {
            return executor.submit(new Callable<Integer>() {
                @Override
                public Integer call() throws Exception {
                    logger.debug("marking offset {} sent for topic {}, with last offset in data being {}",
                            offset, topic, lastOffsetSent);
                    if (offset <= lastOffsetSent) {
                        return 0;
                    }
                    lastOffsetSent = offset;

                    if (queue.isEmpty()) {
                        return 0;
                    } else {
                        int toRemove = (int) (offset - queue.peek().offset + 1);
                        logger.info("Removing data from topic {} at offset {} onwards ({} records)",
                                topic, offset, toRemove);
                        queue.remove(toRemove);
                        queueSize.addAndGet(-toRemove);
                        logger.info("Removed data from topic {} at offset {} onwards ({} records)",
                                topic, offset, toRemove);
                        return toRemove;
                    }
                }
            }).get();
        } catch (InterruptedException ex) {
            Thread.currentThread().interrupt();
            logger.warn("Failed to mark record as sent. May resend those at a later time.", ex);
            return 0;
        } catch (ExecutionException ex) {
            logger.warn("Failed to mark sent records for topic {}", topic, ex);
            Throwable cause = ex.getCause();
            if (cause instanceof RuntimeException) {
                return 0;
            } else if (cause instanceof IOException) {
                throw (IOException) cause;
            } else {
                throw new IOException("Unknown error occurred", ex);
            }
        }
    }

    @Override
    public synchronized void addMeasurement(final K key, final V value) {
        measurementsToAdd.add(new Record<>(nextOffset.getAndIncrement(), key, value));

        if (addMeasurementFuture == null) {
            addMeasurementFuture = executor.schedule(flusher,
                    timeWindowMillis, TimeUnit.MILLISECONDS);
        }
    }

    @Override
    public int removeBeforeTimestamp(long millis) {
        return 0;
    }

    @Override
    public AvroTopic<K, V> getTopic() {
        return topic;
    }

    @Override
    public void writeRecordsToParcel(Parcel dest, int limit) throws IOException {
        List<Record<K, V>> records = getRecords(limit);
        SpecificRecordEncoder specificEncoder = new SpecificRecordEncoder(true);
        AvroEncoder.AvroWriter<K> keyWriter = specificEncoder.writer(topic.getKeySchema(), topic.getKeyClass());
        AvroEncoder.AvroWriter<V> valueWriter = specificEncoder.writer(topic.getValueSchema(), topic.getValueClass());

        dest.writeInt(records.size());
        for (Record<K, V> record : records) {
            dest.writeLong(record.offset);
            dest.writeByteArray(keyWriter.encode(record.key));
            dest.writeByteArray(valueWriter.encode(record.value));
        }
        returnList(records);
    }

    @Override
    public void returnList(List list) {
        listPool.add(list);
    }

    @Override
    public void close() throws IOException {
        flush();
        queue.close();
        listPool.clear();
    }

    @Override
    public void flush() {
        Future<?> flushFuture;
        synchronized (this) {
            if (addMeasurementFuture != null) {
                addMeasurementFuture.cancel(false);
                addMeasurementFuture = null;
            }
            // no measurements in cache
            if (measurementsToAdd.isEmpty()) {
                return;
            }
            flushFuture = executor.submit(this.flusher);
        }
        try {
            flushFuture.get();
        } catch (InterruptedException e) {
            logger.warn("Did not wait for adding measurements to complete.");
        } catch (ExecutionException ex) {
            logger.warn("Failed to execute flush task", ex);
        }
    }

    private void doFlush() {
        List<Record<K, V>> localList;

        synchronized (this) {
            addMeasurementFuture = null;
            localList = listPool.get(measurementsToAdd);
            measurementsToAdd.clear();
        }

        try {
            logger.info("Writing {} records to file in topic {}", localList.size(), topic);
            queue.addAll(localList);
            queueSize.addAndGet(localList.size());
        } catch (IOException ex) {
            logger.error("Failed to add record", ex);
            queueSize.set(queue.size());
            throw new RuntimeException(ex);
        }

        listPool.add(localList);
    }

    private void fixCorruptQueue() throws IOException {
        logger.error("Queue was corrupted. Removing cache.");
        try {
            queue.close();
        } catch (IOException ioex) {
            logger.warn("Failed to close corrupt queue", ioex);
        }
        if (outputFile.delete()) {
            queueFile = QueueFile.newMapped(outputFile, maxBytes);
            queueSize.set(queueFile.size());
            queue = new BackedObjectQueue<>(queueFile, converter);
        } else {
            throw new IOException("Cannot create new cache.");
        }
    }
}<|MERGE_RESOLUTION|>--- conflicted
+++ resolved
@@ -154,27 +154,9 @@
                 public List<Record<K, V>> call() throws Exception {
                     try {
                         return queue.peek(limit);
-<<<<<<< HEAD
-                    } catch (IllegalStateException ex) {
-                        logger.error("Queue was corrupted. Removing cache.");
-                        try {
-                            queue.close();
-                        } catch (IOException ioex) {
-                            logger.warn("Failed to close corrupt queue", ioex);
-                        }
-                        if (outputFile.delete()) {
-                            queueFile = QueueFile.newMapped(outputFile, maxBytes);
-                            queueSize.set(queueFile.size());
-                            queue = new BackedObjectQueue<>(queueFile, converter);
-                            return Collections.emptyList();
-                        } else {
-                            throw new IOException("Cannot create new cache.");
-                        }
-=======
                     } catch (IOException | IllegalStateException ex) {
                         fixCorruptQueue();
                         return Collections.emptyList();
->>>>>>> c061ae5a
                     }
                 }
             }).get());
